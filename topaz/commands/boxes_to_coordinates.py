from __future__ import print_function,division

import sys
import os
import pandas as pd
from PIL import Image
import glob

name = 'boxes_to_coordinates'
help = 'convert .box format coordinates to tab delimited coordinates table'

def add_arguments(parser):
    parser.add_argument('files', nargs='+', help='path to input box files')
<<<<<<< HEAD
    parser.add_argument('--invert-y', action='store_true', help='invert (mirror) the y-axis particle coordinates. appears to be necessary for .tiff compatibility with EMAN2')
    parser.add_argument('--imagedir', help='directory of images. only required to invert the y-axis - necessary for particles picked on .tiff images in EMAN2')
    parser.add_argument('--image-ext', default='tiff', help='image format extension (default: tiff)')
=======
    parser.add_argument('--imagedir', help='directory of images, eman2 inverts the y-axis')
    parser.add_argument('--image-ext', default='*', help='image format extension, * corresponds to matching the first image file with the same name as the box file (default: *)')
>>>>>>> 2ff297b0
    parser.add_argument('-o', '--output', help='destination file (default: stdout)')

def main(args):
    from topaz.utils.conversions import boxes_to_coordinates
    from topaz.utils.data.loader import load_image

    tables = []

    invert_y = args.invert_y

    for path in args.files:
        if os.path.getsize(path) == 0:
            continue

<<<<<<< HEAD
        shape = None
        if invert_y:
            image_name = os.path.splitext(os.path.basename(path))[0]
            im = Image.open(args.imagedir + '/' + image_name + '.' + args.image_ext)
            shape = (im.height,im.width)
=======
        image_name = os.path.splitext(os.path.basename(path))[0]
        impath = os.path.join(args.imagedir, image_name) + '.' + args.image_ext
        print(impath)
        # use glob incase image_ext is '*'
        impath = glob.glob(impath)[0]

        im = load_image(impath)
        shape = (im.height,im.width)
>>>>>>> 2ff297b0
        box = pd.read_csv(path, sep='\t', header=None).values

        coords = boxes_to_coordinates(box, shape=shape, invert_y=invert_y, image_name=image_name)

        tables.append(coords)

    table = pd.concat(tables, axis=0)

    output = sys.stdout
    if args.output is not None:
        output = args.output
    table.to_csv(output, sep='\t', index=False)



<|MERGE_RESOLUTION|>--- conflicted
+++ resolved
@@ -11,14 +11,9 @@
 
 def add_arguments(parser):
     parser.add_argument('files', nargs='+', help='path to input box files')
-<<<<<<< HEAD
     parser.add_argument('--invert-y', action='store_true', help='invert (mirror) the y-axis particle coordinates. appears to be necessary for .tiff compatibility with EMAN2')
     parser.add_argument('--imagedir', help='directory of images. only required to invert the y-axis - necessary for particles picked on .tiff images in EMAN2')
-    parser.add_argument('--image-ext', default='tiff', help='image format extension (default: tiff)')
-=======
-    parser.add_argument('--imagedir', help='directory of images, eman2 inverts the y-axis')
-    parser.add_argument('--image-ext', default='*', help='image format extension, * corresponds to matching the first image file with the same name as the box file (default: *)')
->>>>>>> 2ff297b0
+    parser.add_argument('--image-ext', default='tiff', help='image format extension, * corresponds to matching the first image file with the same name as the box file (default: tiff)')
     parser.add_argument('-o', '--output', help='destination file (default: stdout)')
 
 def main(args):
@@ -33,22 +28,15 @@
         if os.path.getsize(path) == 0:
             continue
 
-<<<<<<< HEAD
         shape = None
         if invert_y:
             image_name = os.path.splitext(os.path.basename(path))[0]
-            im = Image.open(args.imagedir + '/' + image_name + '.' + args.image_ext)
+            impath = os.path.join(args.imagedir, image_name) + '.' + args.image_ext
+            # use glob incase image_ext is '*'
+            impath = glob.glob(impath)[0]
+
+            im = load_image(impath)
             shape = (im.height,im.width)
-=======
-        image_name = os.path.splitext(os.path.basename(path))[0]
-        impath = os.path.join(args.imagedir, image_name) + '.' + args.image_ext
-        print(impath)
-        # use glob incase image_ext is '*'
-        impath = glob.glob(impath)[0]
-
-        im = load_image(impath)
-        shape = (im.height,im.width)
->>>>>>> 2ff297b0
         box = pd.read_csv(path, sep='\t', header=None).values
 
         coords = boxes_to_coordinates(box, shape=shape, invert_y=invert_y, image_name=image_name)
